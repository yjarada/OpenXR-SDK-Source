--- conflicted
+++ resolved
@@ -104,18 +104,8 @@
                 LoaderLogger::LogErrorMessage(openxr_command, "VUID-XrApiLayerProperties-next-next: expected NULL");
                 properties_valid = false;
             }
-<<<<<<< HEAD
             if (properties_valid) {
                 api_layer_properties[prop] = manifest_files[prop]->GetApiLayerProperties();
-=======
-            if (!properties_valid) {
-                LoaderLogger::LogErrorMessage(openxr_command,
-                                              "VUID-xrEnumerateApiLayerProperties-properties-parameter: invalid properties");
-                return XR_ERROR_VALIDATION_FAILURE;
-            }
-            if (nullptr != outgoing_count) {
-                *outgoing_count = prop;
->>>>>>> 5d6b62a6
             }
         }
         if (!properties_valid) {
@@ -134,7 +124,6 @@
                                                            std::vector<XrExtensionProperties>& extension_properties) {
     std::vector<std::unique_ptr<ApiLayerManifestFile>> manifest_files;
 
-<<<<<<< HEAD
     // If a layer name is supplied, only use the information out of that one layer
     if (nullptr != layer_name && 0 != strlen(layer_name)) {
         XrResult result = ApiLayerManifestFile::FindManifestFiles(MANIFEST_TYPE_IMPLICIT_API_LAYER, manifest_files);
@@ -147,21 +136,9 @@
                     "ApiLayerInterface::GetInstanceExtensionProperties - failed searching for API layer manifest files");
                 return result;
             }
-=======
-                bool found = false;
-                auto num_files = static_cast<uint32_t>(manifest_files.size());
-                for (uint32_t man_file = 0; man_file < num_files; ++man_file) {
-                    // If a layer with the provided name exists, get it's instance extension information.
-                    if (manifest_files[man_file]->LayerName() == layer_name) {
-                        manifest_files[man_file]->GetInstanceExtensionProperties(extension_properties);
-                        found = true;
-                        break;
-                    }
-                }
->>>>>>> 5d6b62a6
 
             bool found = false;
-            uint32_t num_files = static_cast<uint32_t>(manifest_files.size());
+            auto num_files = static_cast<uint32_t>(manifest_files.size());
             for (uint32_t man_file = 0; man_file < num_files; ++man_file) {
                 // If a layer with the provided name exists, get it's instance extension information.
                 if (manifest_files[man_file]->LayerName() == layer_name) {
@@ -170,7 +147,6 @@
                     break;
                 }
             }
-<<<<<<< HEAD
 
             // If nothing found, report 0
             if (!found) {
@@ -185,41 +161,18 @@
             // since we know that they're going to be enabled.
             std::vector<std::string> env_enabled_layers;
             AddEnvironmentApiLayers(openxr_command, env_enabled_layers);
-            if (env_enabled_layers.size() > 0) {
+            if (!env_enabled_layers.empty()) {
                 std::vector<std::unique_ptr<ApiLayerManifestFile>> exp_layer_man_files = {};
                 result = ApiLayerManifestFile::FindManifestFiles(MANIFEST_TYPE_EXPLICIT_API_LAYER, exp_layer_man_files);
                 if (XR_SUCCESS == result) {
                     for (auto l_iter = exp_layer_man_files.begin();
-                         exp_layer_man_files.size() > 0 && l_iter != exp_layer_man_files.end();
+                         !exp_layer_man_files.empty() && l_iter != exp_layer_man_files.end();
                          /* No iterate */) {
                         for (std::string& enabled_layer : env_enabled_layers) {
                             // If this is an enabled layer, transfer it over to the manifest list.
                             if (enabled_layer == (*l_iter)->LayerName()) {
                                 manifest_files.push_back(std::move(*l_iter));
                                 break;
-=======
-            // Otherwise, we want to add only implicit API layers and explicit API layers enabled using the environment variables
-        } else {
-            XrResult result = ApiLayerManifestFile::FindManifestFiles(MANIFEST_TYPE_IMPLICIT_API_LAYER, manifest_files);
-            if (XR_SUCCESS == result) {
-                // Find any environmentally enabled explicit layers.  If they're present, treat them like implicit layers
-                // since we know that they're going to be enabled.
-                std::vector<std::string> env_enabled_layers;
-                AddEnvironmentApiLayers(openxr_command, env_enabled_layers);
-                if (!env_enabled_layers.empty()) {
-                    std::vector<std::unique_ptr<ApiLayerManifestFile>> exp_layer_man_files = {};
-                    result = ApiLayerManifestFile::FindManifestFiles(MANIFEST_TYPE_EXPLICIT_API_LAYER, exp_layer_man_files);
-                    if (XR_SUCCESS == result) {
-                        for (auto l_iter = exp_layer_man_files.begin();
-                             !exp_layer_man_files.empty() && l_iter != exp_layer_man_files.end();
-                             /* No iterate */) {
-                            for (std::string& enabled_layer : env_enabled_layers) {
-                                // If this is an enabled layer, transfer it over to the manifest list.
-                                if (enabled_layer == (*l_iter)->LayerName()) {
-                                    manifest_files.push_back(std::move(*l_iter));
-                                    break;
-                                }
->>>>>>> 5d6b62a6
                             }
                         }
                         exp_layer_man_files.erase(l_iter);
@@ -228,18 +181,10 @@
             }
         }
 
-<<<<<<< HEAD
         // Grab the layer instance extensions information
-        uint32_t num_files = static_cast<uint32_t>(manifest_files.size());
+        auto num_files = static_cast<uint32_t>(manifest_files.size());
         for (uint32_t man_file = 0; man_file < num_files; ++man_file) {
             manifest_files[man_file]->GetInstanceExtensionProperties(extension_properties);
-=======
-            // Grab the layer instance extensions information
-            auto num_files = static_cast<uint32_t>(manifest_files.size());
-            for (uint32_t man_file = 0; man_file < num_files; ++man_file) {
-                manifest_files[man_file]->GetInstanceExtensionProperties(extension_properties);
-            }
->>>>>>> 5d6b62a6
         }
     }
     return XR_SUCCESS;
@@ -260,7 +205,6 @@
         result = ApiLayerManifestFile::FindManifestFiles(MANIFEST_TYPE_EXPLICIT_API_LAYER, layer_manifest_files);
     }
 
-<<<<<<< HEAD
     // Put all the enabled layers into a string vector
     std::vector<std::string> enabled_api_layers = {};
     AddEnvironmentApiLayers(openxr_command, enabled_api_layers);
@@ -273,44 +217,18 @@
                 "xrCreateInstance", "VUID-xrCreateInstance-info-parameter: something wrong with XrInstanceCreateInfo contents");
             return XR_ERROR_VALIDATION_FAILURE;
         }
-        uint32_t num_env_api_layers = static_cast<uint32_t>(enabled_api_layers.size());
+        auto num_env_api_layers = static_cast<uint32_t>(enabled_api_layers.size());
         uint32_t total_api_layers = num_env_api_layers + enabled_api_layer_count;
         enabled_api_layers.resize(total_api_layers);
         for (uint32_t layer = 0; layer < enabled_api_layer_count; ++layer) {
             enabled_api_layers[num_env_api_layers + layer] = enabled_api_layer_names[layer];
-=======
-        // Put all the enabled layers into a string vector
-        std::vector<std::string> enabled_api_layers = {};
-        AddEnvironmentApiLayers(openxr_command, enabled_api_layers);
-        if (enabled_api_layer_count > 0) {
-            if (nullptr == enabled_api_layer_names) {
-                LoaderLogger::LogErrorMessage(
-                    "xrCreateInstance",
-                    "VUID-XrInstanceCreateInfo-enabledApiLayerNames-parameter: enabledApiLayerCount is non-0 but array is NULL");
-                LoaderLogger::LogErrorMessage(
-                    "xrCreateInstance", "VUID-xrCreateInstance-info-parameter: something wrong with XrInstanceCreateInfo contents");
-                return XR_ERROR_VALIDATION_FAILURE;
-            }
-            auto num_env_api_layers = static_cast<uint32_t>(enabled_api_layers.size());
-            uint32_t total_api_layers = num_env_api_layers + enabled_api_layer_count;
-            enabled_api_layers.resize(total_api_layers);
-            for (uint32_t layer = 0; layer < enabled_api_layer_count; ++layer) {
-                enabled_api_layers[num_env_api_layers + layer] = enabled_api_layer_names[layer];
-            }
-        }
-
-        // Initialize the layer found vector to false
-        layer_found.resize(enabled_api_layers.size());
-        for (auto&& layer : layer_found) {
-            layer = false;
->>>>>>> 5d6b62a6
         }
     }
 
     // Initialize the layer found vector to false
     layer_found.resize(enabled_api_layers.size());
-    for (uint32_t layer = 0; layer < layer_found.size(); ++layer) {
-        layer_found[layer] = false;
+    for (auto&& layer : layer_found) {
+        layer = false;
     }
 
     for (std::unique_ptr<ApiLayerManifestFile>& manifest_file : layer_manifest_files) {
@@ -331,55 +249,10 @@
             }
         }
 
-<<<<<<< HEAD
         // If this layer isn't enabled, skip it.
         if (!enabled) {
             continue;
         }
-=======
-            // Get and settle on an layer interface version (using any provided name if required).
-            std::string function_name = manifest_file->GetFunctionName("xrNegotiateLoaderApiLayerInterface");
-            auto negotiate = reinterpret_cast<PFN_xrNegotiateLoaderApiLayerInterface>(
-                LoaderPlatformLibraryGetProcAddr(layer_library, function_name));
-
-            // Loader info for negotiation
-            XrNegotiateLoaderInfo loader_info = {};
-            loader_info.structType = XR_LOADER_INTERFACE_STRUCT_LOADER_INFO;
-            loader_info.structVersion = XR_LOADER_INFO_STRUCT_VERSION;
-            loader_info.structSize = sizeof(XrNegotiateLoaderInfo);
-            loader_info.minInterfaceVersion = 1;
-            loader_info.maxInterfaceVersion = XR_CURRENT_LOADER_API_LAYER_VERSION;
-            loader_info.minXrVersion = XR_MAKE_VERSION(0, 1, 0);
-            loader_info.maxXrVersion = XR_MAKE_VERSION(1, 0, 0);
-
-            // Set up the layer return structure
-            XrNegotiateApiLayerRequest api_layer_info = {};
-            api_layer_info.structType = XR_LOADER_INTERFACE_STRUCT_API_LAYER_REQUEST;
-            api_layer_info.structVersion = XR_API_LAYER_INFO_STRUCT_VERSION;
-            api_layer_info.structSize = sizeof(XrNegotiateApiLayerRequest);
-
-            XrResult res = negotiate(&loader_info, manifest_file->LayerName().c_str(), &api_layer_info);
-            // If we supposedly succeeded, but got a nullptr for getInstanceProcAddr
-            // then something still went wrong, so return with an error.
-            if (XR_SUCCESS == res && nullptr == api_layer_info.getInstanceProcAddr) {
-                std::string warning_message = "ApiLayerInterface::LoadApiLayers skipping layer ";
-                warning_message += manifest_file->LayerName();
-                warning_message += ", negotiation did not return a valid getInstanceProcAddr";
-                LoaderLogger::LogWarningMessage(openxr_command, warning_message);
-                res = XR_ERROR_FILE_CONTENTS_INVALID;
-            }
-            if (XR_SUCCESS != res) {
-                if (!any_loaded) {
-                    last_error = res;
-                }
-                std::ostringstream oss;
-                oss << "ApiLayerInterface::LoadApiLayers skipping layer " << manifest_file->LayerName()
-                    << " due to failed negotiation with error " << res;
-                LoaderLogger::LogWarningMessage(openxr_command, oss.str());
-                LoaderPlatformLibraryClose(layer_library);
-                continue;
-            }
->>>>>>> 5d6b62a6
 
         LoaderPlatformLibraryHandle layer_library = LoaderPlatformLibraryOpen(manifest_file->LibraryPath());
         if (nullptr == layer_library) {
@@ -396,10 +269,9 @@
             continue;
         }
 
-<<<<<<< HEAD
         // Get and settle on an layer interface version (using any provided name if required).
         std::string function_name = manifest_file->GetFunctionName("xrNegotiateLoaderApiLayerInterface");
-        PFN_xrNegotiateLoaderApiLayerInterface negotiate = reinterpret_cast<PFN_xrNegotiateLoaderApiLayerInterface>(
+        auto negotiate = reinterpret_cast<PFN_xrNegotiateLoaderApiLayerInterface>(
             LoaderPlatformLibraryGetProcAddr(layer_library, function_name));
 
         // Loader info for negotiation
@@ -431,16 +303,6 @@
         if (XR_SUCCESS != res) {
             if (!any_loaded) {
                 last_error = res;
-=======
-            // Grab the list of extensions this layer supports for easy filtering after the
-            // xrCreateInstance call
-            std::vector<std::string> supported_extensions;
-            std::vector<XrExtensionProperties> extension_properties;
-            manifest_file->GetInstanceExtensionProperties(extension_properties);
-            supported_extensions.reserve(extension_properties.size());
-            for (XrExtensionProperties& ext_prop : extension_properties) {
-                supported_extensions.emplace_back(ext_prop.extensionName);
->>>>>>> 5d6b62a6
             }
             std::ostringstream oss;
             oss << "ApiLayerInterface::LoadApiLayers skipping layer " << manifest_file->LayerName()
@@ -463,8 +325,9 @@
         std::vector<std::string> supported_extensions;
         std::vector<XrExtensionProperties> extension_properties;
         manifest_file->GetInstanceExtensionProperties(extension_properties);
+        supported_extensions.reserve(extension_properties.size());
         for (XrExtensionProperties& ext_prop : extension_properties) {
-            supported_extensions.push_back(ext_prop.extensionName);
+            supported_extensions.emplace_back(ext_prop.extensionName);
         }
 
         // Add this runtime to the vector
@@ -517,19 +380,10 @@
 
 bool ApiLayerInterface::SupportsExtension(const std::string& extension_name) {
     bool found_prop = false;
-<<<<<<< HEAD
-    for (std::string supported_extension : _supported_extensions) {
+    for (const std::string& supported_extension : _supported_extensions) {
         if (supported_extension == extension_name) {
             found_prop = true;
             break;
-=======
-    try {
-        for (const std::string& supported_extension : _supported_extensions) {
-            if (supported_extension == extension_name) {
-                found_prop = true;
-                break;
-            }
->>>>>>> 5d6b62a6
         }
     }
     return found_prop;
